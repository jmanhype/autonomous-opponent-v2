--- conflicted
+++ resolved
@@ -129,10 +129,6 @@
     subsystems = [:s1, :s2, :s3, :s4, :s5, :algedonic, :control_loop]
 
     health_results =
-<<<<<<< HEAD
-      subsystems
-      |> Enum.map(&check_subsystem_health/1)
-=======
       Enum.map(subsystems, fn subsystem ->
         pid = get_subsystem_pid(subsystem)
 
@@ -160,7 +156,6 @@
 
         {subsystem, health}
       end)
->>>>>>> 21e82e8c
       |> Map.new()
 
     overall_health =
@@ -177,34 +172,6 @@
     }
   end
 
-  defp check_subsystem_health(subsystem) do
-    pid = get_subsystem_pid(subsystem)
-
-    health =
-      if pid && Process.alive?(pid) do
-        check_subsystem_responsiveness(subsystem, pid)
-      else
-        :dead
-      end
-
-    {subsystem, health}
-  end
-
-  defp check_subsystem_responsiveness(subsystem, pid) do
-    # Try to call subsystem
-    call_subsystem_health(subsystem, pid)
-    :healthy
-  catch
-    _ -> :unresponsive
-  end
-
-  defp call_subsystem_health(:s1, pid), do: Operations.get_operational_metrics(pid)
-  defp call_subsystem_health(:s2, pid), do: Coordination.get_coordination_status(pid)
-  defp call_subsystem_health(:s3, pid), do: Control.get_resource_status(pid)
-  defp call_subsystem_health(:s4, pid), do: Intelligence.get_environmental_model(pid)
-  defp call_subsystem_health(:s5, pid), do: Policy.get_system_identity(pid)
-  defp call_subsystem_health(:algedonic, pid), do: System.get_status(pid)
-  defp call_subsystem_health(:control_loop, pid), do: ControlLoop.get_system_status(pid)
 
   # Private functions
 
